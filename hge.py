import sys
import os
from abc import ABC
from typing import Optional, Tuple, Union, Type, Dict, Any

import numpy as np
import torch as th
from stable_baselines3.common.buffers import ReplayBuffer
from stable_baselines3.common.preprocessing import maybe_transpose
from stable_baselines3.common.type_aliases import GymEnv, Schedule
from stable_baselines3.common.utils import is_vectorized_observation
from stable_baselines3.td3.policies import TD3Policy

sys.path.append(os.path.abspath(os.path.join("..")) + "/snim")


# from policies import BaseStockPolicy
from utils.heuristics import BaseStockPolicy, InventoryPolicy

import gym
from stable_baselines3 import DQN, PPO, TD3, A2C
from stable_baselines3.common.noise import NormalActionNoise, ActionNoise
from stable_baselines3.common.callbacks import BaseCallback


class HgeRateCallback(BaseCallback):
    def __init__(self, verbose: int = 0, mu_start=0.5, mu_end=0.0, decay_periods: int = 1000):
        super().__init__(verbose)

        self.mu_start = mu_start
        self.mu_end = mu_end
        self.decay_periods = decay_periods

    def _on_step(self) -> bool:
        return True

    def on_step(self) -> bool:
        super().on_step()

        self.model.hge_rate = self.mu_start - (self.mu_start - self.mu_end) * min(
            1.0, self.num_timesteps / 100 / self.decay_periods
        )

        return self._on_step()


class HgeTD3(TD3):
    """
    Include the heuristic-guided exploration rate
    """

    def __init__(
        self,
        policy: Union[str, Type[TD3Policy]],
        env: Union[GymEnv, str],
        learning_rate: Union[float, Schedule] = 1e-3,
        buffer_size: int = 1_000_000,
        learning_starts: int = 100,
        batch_size: int = 100,
        tau: float = 0.005,
        gamma: float = 0.99,
        train_freq: Union[int, Tuple[int, str]] = (1, "episode"),
        gradient_steps: int = -1,
        action_noise: Optional[ActionNoise] = None,
        replay_buffer_class: Optional[ReplayBuffer] = None,
        replay_buffer_kwargs: Optional[Dict[str, Any]] = None,
        optimize_memory_usage: bool = False,
        policy_delay: int = 2,
        target_policy_noise: float = 0.2,
        target_noise_clip: float = 0.5,
        tensorboard_log: Optional[str] = None,
<<<<<<< HEAD
        create_eval_env: bool = False,
=======
>>>>>>> 8c40d1ac
        policy_kwargs: Optional[Dict[str, Any]] = None,
        verbose: int = 0,
        seed: Optional[int] = None,
        device: Union[th.device, str] = "auto",
        _init_setup_model: bool = True,
        hge_rate: float = 0.0,
        heuristic: InventoryPolicy = None,
    ):

        self.hge_rate = hge_rate
        self.heuristic = heuristic

        super().__init__(
            policy,
            env,
            learning_rate,
            buffer_size,
            learning_starts,
            batch_size,
            tau,
            gamma,
            train_freq,
            gradient_steps,
            action_noise,
            replay_buffer_class,
            replay_buffer_kwargs,
            optimize_memory_usage,
            policy_delay,
            target_policy_noise,
            target_noise_clip,
            tensorboard_log,
<<<<<<< HEAD
            create_eval_env,
=======
>>>>>>> 8c40d1ac
            policy_kwargs,
            verbose,
            seed,
            device,
            _init_setup_model,
        )

    def _sample_action(
        self, learning_starts: int, action_noise: Optional[ActionNoise] = None, n_envs: int = 1
    ) -> Tuple[np.ndarray, np.ndarray]:
        """
        Override the off_policy_algorithm _sample_action() to pass both normalized and original observation to
        the predict() method
        """
        # Select action randomly or according to policy
        if self.num_timesteps < learning_starts and not (self.use_sde and self.use_sde_at_warmup):
            # Warmup phase
            unscaled_action = np.array([self.action_space.sample() for _ in range(n_envs)])
        else:
            # Note: when using continuous actions,
            # we assume that the policy uses tanh to scale the action
            # We use non-deterministic action in the case of SAC, for TD3, it does not matter
            unscaled_action, _ = self.predict(self._last_obs, deterministic=False, original_obs=self._last_original_obs)

        # Rescale the action from [low, high] to [-1, 1]
        if isinstance(self.action_space, gym.spaces.Box):
            scaled_action = self.policy.scale_action(unscaled_action)

            # Add noise to the action (improve exploration)
            if action_noise is not None:
                scaled_action = np.clip(scaled_action + action_noise(), -1, 1)

            # We store the scaled action in the buffer
            buffer_action = scaled_action
            action = self.policy.unscale_action(scaled_action)
        else:
            # Discrete case, no need to normalize or clip
            buffer_action = unscaled_action
            action = buffer_action
        return action, buffer_action

    def predict(
        self,
        observation: np.ndarray,
        state: Optional[Tuple[np.ndarray, ...]] = None,
        episode_start: Optional[np.ndarray] = None,
        deterministic: bool = False,
        original_obs: Optional[np.ndarray] = None,
    ) -> Tuple[np.ndarray, Optional[Tuple[np.ndarray, ...]]]:

        """
        Overrides the base_class predict function to include heuristic-guided exploration.

        """
        if not deterministic and np.random.rand() < self.hge_rate**2:
            if is_vectorized_observation(maybe_transpose(observation, self.observation_space), self.observation_space):
                if isinstance(self.observation_space, gym.spaces.Dict):
                    n_batch = observation[list(observation.keys())[0]].shape[0]
                else:
                    n_batch = observation.shape[0]
                # action = np.array([self.action_space.sample() for _ in range(n_batch)])
                action = np.array([self.heuristic.get_order_quantity(original_obs) for _ in range(n_batch)])
            else:
                # get action from the heuristic
                action = self.heuristic.get_order_quantity(original_obs)
                # print(observation, action)
                # action = np.array(self.action_space.sample())
        else:
            action, state = self.policy.predict(observation, state, episode_start, deterministic)
        return action, state

        # return super().predict(observation, state, episode_start, deterministic)<|MERGE_RESOLUTION|>--- conflicted
+++ resolved
@@ -69,10 +69,6 @@
         target_policy_noise: float = 0.2,
         target_noise_clip: float = 0.5,
         tensorboard_log: Optional[str] = None,
-<<<<<<< HEAD
-        create_eval_env: bool = False,
-=======
->>>>>>> 8c40d1ac
         policy_kwargs: Optional[Dict[str, Any]] = None,
         verbose: int = 0,
         seed: Optional[int] = None,
@@ -104,10 +100,6 @@
             target_policy_noise,
             target_noise_clip,
             tensorboard_log,
-<<<<<<< HEAD
-            create_eval_env,
-=======
->>>>>>> 8c40d1ac
             policy_kwargs,
             verbose,
             seed,
